--- conflicted
+++ resolved
@@ -642,7 +642,6 @@
       return Promise.reject(new Error(`Invalid Id: ${id}`));
     }
     // Ensure the record actually exists.
-<<<<<<< HEAD
     return this.db.execute((transaction) => {
       const existing = transaction.get(id);
       const alreadyDeleted = existing && existing._status == "deleted";
@@ -658,22 +657,6 @@
       }
       return {data: existing, permissions: {}};
     }, {preload: [{id}]});
-=======
-    return this.get(id, {includeDeleted: !options.virtual})
-      .then(res => {
-        const existing = res.data;
-        return this.db.execute((transaction) => {
-          // Virtual updates status.
-          if (options.virtual) {
-            transaction.update(markDeleted(existing));
-          } else {
-            // Delete for real.
-            transaction.delete(id);
-          }
-          return {data: existing, permissions: {}};
-        });
-      });
->>>>>>> 7b76bff3
   }
 
   /**
