"use strict";

import BaseAdapter from "./adapters/base";
import IDB from "./adapters/IDB";
import { waterfall, deepEqual } from "./utils";
import { v4 as uuid4 } from "uuid";
import { isUUID, omitKeys } from "./utils";

const RECORD_FIELDS_TO_CLEAN = ["_status"];
const AVAILABLE_HOOKS = ["incoming-changes"];

/**
 * Compare two records omitting local fields and synchronization
 * attributes (like _status and last_modified)
 * @param {Object} a    A record to compare.
 * @param {Object} b    A record to compare.
 * @return {boolean}
 */
export function recordsEqual(a, b, localFields = []) {
  const fieldsToClean = RECORD_FIELDS_TO_CLEAN.concat(["last_modified"]).concat(
    localFields
  );
  const cleanLocal = r => omitKeys(r, fieldsToClean);
  return deepEqual(cleanLocal(a), cleanLocal(b));
}

/**
 * Synchronization result object.
 */
export class SyncResultObject {
  /**
   * Object default values.
   * @type {Object}
   */
  static get defaults() {
    return {
      ok: true,
      lastModified: null,
      errors: [],
      created: [],
      updated: [],
      deleted: [],
      published: [],
      conflicts: [],
      skipped: [],
      resolved: [],
    };
  }

  /**
   * Public constructor.
   */
  constructor() {
    /**
     * Current synchronization result status; becomes `false` when conflicts or
     * errors are registered.
     * @type {Boolean}
     */
    this.ok = true;
    Object.assign(this, SyncResultObject.defaults);
  }

  /**
   * Adds entries for a given result type.
   *
   * @param {String} type    The result type.
   * @param {Array}  entries The result entries.
   * @return {SyncResultObject}
   */
  add(type, entries) {
    if (!Array.isArray(this[type])) {
      return;
    }
    // Deduplicate entries by id. If the values don't have `id` attribute, just
    // keep all.
    const deduplicated = this[type].concat(entries).reduce((acc, cur) => {
      const existing = acc.filter(
        r => (cur.id && r.id ? cur.id != r.id : true)
      );
      return existing.concat(cur);
    }, []);
    this[type] = deduplicated;
    this.ok = this.errors.length + this.conflicts.length === 0;
    return this;
  }

  /**
   * Reinitializes result entries for a given result type.
   *
   * @param  {String} type The result type.
   * @return {SyncResultObject}
   */
  reset(type) {
    this[type] = SyncResultObject.defaults[type];
    this.ok = this.errors.length + this.conflicts.length === 0;
    return this;
  }
}

function createUUIDSchema() {
  return {
    generate() {
      return uuid4();
    },

    validate(id) {
      return isUUID(id);
    },
  };
}

function markStatus(record, status) {
  return { ...record, _status: status };
}

function markDeleted(record) {
  return markStatus(record, "deleted");
}

function markSynced(record) {
  return markStatus(record, "synced");
}

/**
 * Import a remote change into the local database.
 *
 * @param  {IDBTransactionProxy} transaction The transaction handler.
 * @param  {Object}              remote      The remote change object to import.
 * @param  {Array<String>}       localFields The list of fields that remain local.
 * @return {Object}
 */
function importChange(transaction, remote, localFields) {
  const local = transaction.get(remote.id);
  if (!local) {
    // Not found locally but remote change is marked as deleted; skip to
    // avoid recreation.
    if (remote.deleted) {
      return { type: "skipped", data: remote };
    }
    const synced = markSynced(remote);
    transaction.create(synced);
    return { type: "created", data: synced };
  }
  // Compare local and remote, ignoring local fields.
  const isIdentical = recordsEqual(local, remote, localFields);
  // Apply remote changes on local record.
  const synced = { ...local, ...markSynced(remote) };
  // Detect or ignore conflicts if record has also been modified locally.
  if (local._status !== "synced") {
    // Locally deleted, unsynced: scheduled for remote deletion.
    if (local._status === "deleted") {
      return { type: "skipped", data: local };
    }
    if (isIdentical) {
      // If records are identical, import anyway, so we bump the
      // local last_modified value from the server and set record
      // status to "synced".
      transaction.update(synced);
      return { type: "updated", data: { old: local, new: synced } };
    }
    if (
      local.last_modified !== undefined &&
      local.last_modified === remote.last_modified
    ) {
      // If our local version has the same last_modified as the remote
      // one, this represents an object that corresponds to a resolved
      // conflict. Our local version represents the final output, so
      // we keep that one. (No transaction operation to do.)
      // But if our last_modified is undefined,
      // that means we've created the same object locally as one on
      // the server, which *must* be a conflict.
      return { type: "void" };
    }
    return {
      type: "conflicts",
      data: { type: "incoming", local: local, remote: remote },
    };
  }
  // Local record was synced.
  if (remote.deleted) {
    transaction.delete(remote.id);
    return { type: "deleted", data: local };
  }
  // Import locally.
  transaction.update(synced);
  // if identical, simply exclude it from all SyncResultObject lists
  const type = isIdentical ? "void" : "updated";
  return { type, data: { old: local, new: synced } };
}

/**
 * Abstracts a collection of records stored in the local database, providing
 * CRUD operations and synchronization helpers.
 */
export default class Collection {
  /**
   * Constructor.
   *
   * Options:
   * - `{BaseAdapter} adapter` The DB adapter (default: `IDB`)
   * - `{String} dbPrefix`     The DB name prefix (default: `""`)
   *
   * @param  {String} bucket  The bucket identifier.
   * @param  {String} name    The collection name.
   * @param  {Api}    api     The Api instance.
   * @param  {Object} options The options object.
   */
  constructor(bucket, name, api, options = {}) {
    this._bucket = bucket;
    this._name = name;
    this._lastModified = null;

    const DBAdapter = options.adapter || IDB;
    if (!DBAdapter) {
      throw new Error("No adapter provided");
    }
    const dbPrefix = options.dbPrefix || "";
    const db = new DBAdapter(
      `${dbPrefix}${bucket}/${name}`,
      options.adapterOptions
    );
    if (!(db instanceof BaseAdapter)) {
      throw new Error("Unsupported adapter.");
    }
    // public properties
    /**
     * The db adapter instance
     * @type {BaseAdapter}
     */
    this.db = db;
    /**
     * The Api instance.
     * @type {KintoClient}
     */
    this.api = api;
    /**
     * The event emitter instance.
     * @type {EventEmitter}
     */
    this.events = options.events;
    /**
     * The IdSchema instance.
     * @type {Object}
     */
    this.idSchema = this._validateIdSchema(options.idSchema);
    /**
     * The list of remote transformers.
     * @type {Array}
     */
    this.remoteTransformers = this._validateRemoteTransformers(
      options.remoteTransformers
    );
    /**
     * The list of hooks.
     * @type {Object}
     */
    this.hooks = this._validateHooks(options.hooks);
    /**
     * The list of fields names that will remain local.
     * @type {Array}
     */
    this.localFields = options.localFields || [];
  }

  /**
   * The collection name.
   * @type {String}
   */
  get name() {
    return this._name;
  }

  /**
   * The bucket name.
   * @type {String}
   */
  get bucket() {
    return this._bucket;
  }

  /**
   * The last modified timestamp.
   * @type {Number}
   */
  get lastModified() {
    return this._lastModified;
  }

  /**
   * Synchronization strategies. Available strategies are:
   *
   * - `MANUAL`: Conflicts will be reported in a dedicated array.
   * - `SERVER_WINS`: Conflicts are resolved using remote data.
   * - `CLIENT_WINS`: Conflicts are resolved using local data.
   *
   * @type {Object}
   */
  static get strategy() {
    return {
      CLIENT_WINS: "client_wins",
      SERVER_WINS: "server_wins",
      MANUAL: "manual",
    };
  }

  /**
   * Validates an idSchema.
   *
   * @param  {Object|undefined} idSchema
   * @return {Object}
   */
  _validateIdSchema(idSchema) {
    if (typeof idSchema === "undefined") {
      return createUUIDSchema();
    }
    if (typeof idSchema !== "object") {
      throw new Error("idSchema must be an object.");
    } else if (typeof idSchema.generate !== "function") {
      throw new Error("idSchema must provide a generate function.");
    } else if (typeof idSchema.validate !== "function") {
      throw new Error("idSchema must provide a validate function.");
    }
    return idSchema;
  }

  /**
   * Validates a list of remote transformers.
   *
   * @param  {Array|undefined} remoteTransformers
   * @return {Array}
   */
  _validateRemoteTransformers(remoteTransformers) {
    if (typeof remoteTransformers === "undefined") {
      return [];
    }
    if (!Array.isArray(remoteTransformers)) {
      throw new Error("remoteTransformers should be an array.");
    }
    return remoteTransformers.map(transformer => {
      if (typeof transformer !== "object") {
        throw new Error("A transformer must be an object.");
      } else if (typeof transformer.encode !== "function") {
        throw new Error("A transformer must provide an encode function.");
      } else if (typeof transformer.decode !== "function") {
        throw new Error("A transformer must provide a decode function.");
      }
      return transformer;
    });
  }

  /**
   * Validate the passed hook is correct.
   *
   * @param {Array|undefined} hook.
   * @return {Array}
   **/
  _validateHook(hook) {
    if (!Array.isArray(hook)) {
      throw new Error("A hook definition should be an array of functions.");
    }
    return hook.map(fn => {
      if (typeof fn !== "function") {
        throw new Error("A hook definition should be an array of functions.");
      }
      return fn;
    });
  }

  /**
   * Validates a list of hooks.
   *
   * @param  {Object|undefined} hooks
   * @return {Object}
   */
  _validateHooks(hooks) {
    if (typeof hooks === "undefined") {
      return {};
    }
    if (Array.isArray(hooks)) {
      throw new Error("hooks should be an object, not an array.");
    }
    if (typeof hooks !== "object") {
      throw new Error("hooks should be an object.");
    }

    const validatedHooks = {};

    for (const hook in hooks) {
      if (AVAILABLE_HOOKS.indexOf(hook) === -1) {
        throw new Error(
          "The hook should be one of " + AVAILABLE_HOOKS.join(", ")
        );
      }
      validatedHooks[hook] = this._validateHook(hooks[hook]);
    }
    return validatedHooks;
  }

  /**
   * Deletes every records in the current collection and marks the collection as
   * never synced.
   *
   * @return {Promise}
   */
  async clear() {
    await this.db.clear();
    await this.db.saveLastModified(null);
    return { data: [], permissions: {} };
  }

  /**
   * Encodes a record.
   *
   * @param  {String} type   Either "remote" or "local".
   * @param  {Object} record The record object to encode.
   * @return {Promise}
   */
  _encodeRecord(type, record) {
    if (!this[`${type}Transformers`].length) {
      return Promise.resolve(record);
    }
    return waterfall(
      this[`${type}Transformers`].map(transformer => {
        return record => transformer.encode(record);
      }),
      record
    );
  }

  /**
   * Decodes a record.
   *
   * @param  {String} type   Either "remote" or "local".
   * @param  {Object} record The record object to decode.
   * @return {Promise}
   */
  _decodeRecord(type, record) {
    if (!this[`${type}Transformers`].length) {
      return Promise.resolve(record);
    }
    return waterfall(
      this[`${type}Transformers`].reverse().map(transformer => {
        return record => transformer.decode(record);
      }),
      record
    );
  }

  /**
   * Adds a record to the local database, asserting that none
   * already exist with this ID.
   *
   * Note: If either the `useRecordId` or `synced` options are true, then the
   * record object must contain the id field to be validated. If none of these
   * options are true, an id is generated using the current IdSchema; in this
   * case, the record passed must not have an id.
   *
   * Options:
   * - {Boolean} synced       Sets record status to "synced" (default: `false`).
   * - {Boolean} useRecordId  Forces the `id` field from the record to be used,
   *                          instead of one that is generated automatically
   *                          (default: `false`).
   *
   * @param  {Object} record
   * @param  {Object} options
   * @return {Promise}
   */
  create(record, options = { useRecordId: false, synced: false }) {
    // Validate the record and its ID (if any), even though this
    // validation is also done in the CollectionTransaction method,
    // because we need to pass the ID to preloadIds.
    const reject = msg => Promise.reject(new Error(msg));
    if (typeof record !== "object") {
      return reject("Record is not an object.");
    }
    if (
      (options.synced || options.useRecordId) &&
      !record.hasOwnProperty("id")
    ) {
      return reject(
        "Missing required Id; synced and useRecordId options require one"
      );
    }
    if (
      !options.synced &&
      !options.useRecordId &&
      record.hasOwnProperty("id")
    ) {
      return reject("Extraneous Id; can't create a record having one set.");
    }
    const newRecord = {
      ...record,
<<<<<<< HEAD
      id: options.synced || options.useRecordId
        ? record.id
        : this.idSchema.generate(record),
=======
      id:
        options.synced || options.useRecordId
          ? record.id
          : this.idSchema.generate(),
>>>>>>> e4f374a6
      _status: options.synced ? "synced" : "created",
    };
    if (!this.idSchema.validate(newRecord.id)) {
      return reject(`Invalid Id: ${newRecord.id}`);
    }
    return this.execute(txn => txn.create(newRecord), {
      preloadIds: [newRecord.id],
    }).catch(err => {
      if (options.useRecordId) {
        throw new Error(
          "Couldn't create record. It may have been virtually deleted."
        );
      }
      throw err;
    });
  }

  /**
   * Like {@link CollectionTransaction#update}, but wrapped in its own transaction.
   *
   * Options:
   * - {Boolean} synced: Sets record status to "synced" (default: false)
   * - {Boolean} patch:  Extends the existing record instead of overwriting it
   *   (default: false)
   *
   * @param  {Object} record
   * @param  {Object} options
   * @return {Promise}
   */
  update(record, options = { synced: false, patch: false }) {
    // Validate the record and its ID, even though this validation is
    // also done in the CollectionTransaction method, because we need
    // to pass the ID to preloadIds.
    if (typeof record !== "object") {
      return Promise.reject(new Error("Record is not an object."));
    }
    if (!record.hasOwnProperty("id")) {
      return Promise.reject(new Error("Cannot update a record missing id."));
    }
    if (!this.idSchema.validate(record.id)) {
      return Promise.reject(new Error(`Invalid Id: ${record.id}`));
    }

    return this.execute(txn => txn.update(record, options), {
      preloadIds: [record.id],
    });
  }

  /**
   * Like {@link CollectionTransaction#upsert}, but wrapped in its own transaction.
   *
   * @param  {Object} record
   * @return {Promise}
   */
  upsert(record) {
    // Validate the record and its ID, even though this validation is
    // also done in the CollectionTransaction method, because we need
    // to pass the ID to preloadIds.
    if (typeof record !== "object") {
      return Promise.reject(new Error("Record is not an object."));
    }
    if (!record.hasOwnProperty("id")) {
      return Promise.reject(new Error("Cannot update a record missing id."));
    }
    if (!this.idSchema.validate(record.id)) {
      return Promise.reject(new Error(`Invalid Id: ${record.id}`));
    }

    return this.execute(txn => txn.upsert(record), { preloadIds: [record.id] });
  }

  /**
   * Like {@link CollectionTransaction#get}, but wrapped in its own transaction.
   *
   * Options:
   * - {Boolean} includeDeleted: Include virtually deleted records.
   *
   * @param  {String} id
   * @param  {Object} options
   * @return {Promise}
   */
  get(id, options = { includeDeleted: false }) {
    return this.execute(txn => txn.get(id, options), { preloadIds: [id] });
  }

  /**
   * Like {@link CollectionTransaction#getAny}, but wrapped in its own transaction.
   *
   * @param  {String} id
   * @return {Promise}
   */
  getAny(id) {
    return this.execute(txn => txn.getAny(id), { preloadIds: [id] });
  }

  /**
   * Same as {@link Collection#delete}, but wrapped in its own transaction.
   *
   * Options:
   * - {Boolean} virtual: When set to `true`, doesn't actually delete the record,
   *   update its `_status` attribute to `deleted` instead (default: true)
   *
   * @param  {String} id       The record's Id.
   * @param  {Object} options  The options object.
   * @return {Promise}
   */
  delete(id, options = { virtual: true }) {
    return this.execute(
      transaction => {
        return transaction.delete(id, options);
      },
      { preloadIds: [id] }
    );
  }

  /**
   * The same as {@link CollectionTransaction#deleteAny}, but wrapped
   * in its own transaction.
   *
   * @param  {String} id       The record's Id.
   * @return {Promise}
   */
  deleteAny(id) {
    return this.execute(txn => txn.deleteAny(id), { preloadIds: [id] });
  }

  /**
   * Lists records from the local database.
   *
   * Params:
   * - {Object} filters Filter the results (default: `{}`).
   * - {String} order   The order to apply   (default: `-last_modified`).
   *
   * Options:
   * - {Boolean} includeDeleted: Include virtually deleted records.
   *
   * @param  {Object} params  The filters and order to apply to the results.
   * @param  {Object} options The options object.
   * @return {Promise}
   */
  async list(params = {}, options = { includeDeleted: false }) {
    params = { order: "-last_modified", filters: {}, ...params };
    const results = await this.db.list(params);
    let data = results;
    if (!options.includeDeleted) {
      data = results.filter(record => record._status !== "deleted");
    }
    return { data, permissions: {} };
  }

  /**
   * Imports remote changes into the local database.
   * This method is in charge of detecting the conflicts, and resolve them
   * according to the specified strategy.
   * @param  {SyncResultObject} syncResultObject The sync result object.
   * @param  {Array}            decodedChanges   The list of changes to import in the local database.
   * @param  {String}           strategy         The {@link Collection.strategy} (default: MANUAL)
   * @return {Promise}
   */
  async importChanges(
    syncResultObject,
    decodedChanges,
    strategy = Collection.strategy.MANUAL
  ) {
    // Retrieve records matching change ids.
    try {
      const { imports, resolved } = await this.db.execute(
        transaction => {
          const imports = decodedChanges.map(remote => {
            // Store remote change into local database.
            return importChange(transaction, remote, this.localFields);
          });
          const conflicts = imports
            .filter(i => i.type === "conflicts")
            .map(i => i.data);
          const resolved = this._handleConflicts(
            transaction,
            conflicts,
            strategy
          );
          return { imports, resolved };
        },
        { preload: decodedChanges.map(record => record.id) }
      );

      // Lists of created/updated/deleted records
      imports.forEach(({ type, data }) => syncResultObject.add(type, data));

      // Automatically resolved conflicts (if not manual)
      if (resolved.length > 0) {
        syncResultObject.reset("conflicts").add("resolved", resolved);
      }
    } catch (err) {
      const data = {
        type: "incoming",
        message: err.message,
        stack: err.stack,
      };
      // XXX one error of the whole transaction instead of per atomic op
      syncResultObject.add("errors", data);
    }

    return syncResultObject;
  }

  /**
   * Imports the responses of pushed changes into the local database.
   * Basically it stores the timestamp assigned by the server into the local
   * database.
   * @param  {SyncResultObject} syncResultObject The sync result object.
   * @param  {Array}            toApplyLocally   The list of changes to import in the local database.
   * @param  {Array}            conflicts        The list of conflicts that have to be resolved.
   * @param  {String}           strategy         The {@link Collection.strategy}.
   * @return {Promise}
   */
  async _applyPushedResults(
    syncResultObject,
    toApplyLocally,
    conflicts,
    strategy = Collection.strategy.MANUAL
  ) {
    const toDeleteLocally = toApplyLocally.filter(r => r.deleted);
    const toUpdateLocally = toApplyLocally.filter(r => !r.deleted);

    const { published, resolved } = await this.db.execute(transaction => {
      const updated = toUpdateLocally.map(record => {
        const synced = markSynced(record);
        transaction.update(synced);
        return synced;
      });
      const deleted = toDeleteLocally.map(record => {
        transaction.delete(record.id);
        // Amend result data with the deleted attribute set
        return { id: record.id, deleted: true };
      });
      const published = updated.concat(deleted);
      // Handle conflicts, if any
      const resolved = this._handleConflicts(transaction, conflicts, strategy);
      return { published, resolved };
    });

    syncResultObject.add("published", published);

    if (resolved.length > 0) {
      syncResultObject
        .reset("conflicts")
        .reset("resolved")
        .add("resolved", resolved);
    }
    return syncResultObject;
  }

  /**
   * Handles synchronization conflicts according to specified strategy.
   *
   * @param  {SyncResultObject} result    The sync result object.
   * @param  {String}           strategy  The {@link Collection.strategy}.
   * @return {Promise<Array<Object>>} The resolved conflicts, as an
   *    array of {accepted, rejected} objects
   */
  _handleConflicts(transaction, conflicts, strategy) {
    if (strategy === Collection.strategy.MANUAL) {
      return [];
    }
    return conflicts.map(conflict => {
      const resolution =
        strategy === Collection.strategy.CLIENT_WINS
          ? conflict.local
          : conflict.remote;
      const rejected =
        strategy === Collection.strategy.CLIENT_WINS
          ? conflict.remote
          : conflict.local;
      let accepted, status, id;
      if (resolution === null) {
        // We "resolved" with the server-side deletion. Delete locally.
        // This only happens during SERVER_WINS because the local
        // version of a record can never be null.
        // We can get "null" from the remote side if we got a conflict
        // and there is no remote version available; see kinto-http.js
        // batch.js:aggregate.
        transaction.delete(conflict.local.id);
        accepted = null;
        // The record was deleted, but that status is "synced" with
        // the server, so we don't need to push the change.
        status = "synced";
        id = conflict.local.id;
      } else {
        const updated = this._resolveRaw(conflict, resolution);
        transaction.update(updated);
        accepted = updated;
        status = updated._status;
        id = updated.id;
      }
      return { rejected, accepted, id, _status: status };
    });
  }

  /**
   * Execute a bunch of operations in a transaction.
   *
   * This transaction should be atomic -- either all of its operations
   * will succeed, or none will.
   *
   * The argument to this function is itself a function which will be
   * called with a {@link CollectionTransaction}. Collection methods
   * are available on this transaction, but instead of returning
   * promises, they are synchronous. execute() returns a Promise whose
   * value will be the return value of the provided function.
   *
   * Most operations will require access to the record itself, which
   * must be preloaded by passing its ID in the preloadIds option.
   *
   * Options:
   * - {Array} preloadIds: list of IDs to fetch at the beginning of
   *   the transaction
   *
   * @return {Promise} Resolves with the result of the given function
   *    when the transaction commits.
   */
  execute(doOperations, { preloadIds = [] } = {}) {
    for (const id of preloadIds) {
      if (!this.idSchema.validate(id)) {
        return Promise.reject(Error(`Invalid Id: ${id}`));
      }
    }

    return this.db.execute(
      transaction => {
        const txn = new CollectionTransaction(this, transaction);
        const result = doOperations(txn);
        txn.emitEvents();
        return result;
      },
      { preload: preloadIds }
    );
  }

  /**
   * Resets the local records as if they were never synced; existing records are
   * marked as newly created, deleted records are dropped.
   *
   * A next call to {@link Collection.sync} will thus republish the whole
   * content of the local collection to the server.
   *
   * @return {Promise} Resolves with the number of processed records.
   */
  async resetSyncStatus() {
    const unsynced = await this.list(
      { filters: { _status: ["deleted", "synced"] }, order: "" },
      { includeDeleted: true }
    );
    await this.db.execute(transaction => {
      unsynced.data.forEach(record => {
        if (record._status === "deleted") {
          // Garbage collect deleted records.
          transaction.delete(record.id);
        } else {
          // Records that were synced become «created».
          transaction.update({
            ...record,
            last_modified: undefined,
            _status: "created",
          });
        }
      });
    });
    this._lastModified = null;
    await this.db.saveLastModified(null);
    return unsynced.data.length;
  }

  /**
   * Returns an object containing two lists:
   *
   * - `toDelete`: unsynced deleted records we can safely delete;
   * - `toSync`: local updates to send to the server.
   *
   * @return {Promise}
   */
  async gatherLocalChanges() {
    const unsynced = await this.list({
      filters: { _status: ["created", "updated"] },
      order: "",
    });
    const deleted = await this.list(
      { filters: { _status: "deleted" }, order: "" },
      { includeDeleted: true }
    );

    return await Promise.all(
      unsynced.data
        .concat(deleted.data)
        .map(this._encodeRecord.bind(this, "remote"))
    );
  }

  /**
   * Fetch remote changes, import them to the local database, and handle
   * conflicts according to `options.strategy`. Then, updates the passed
   * {@link SyncResultObject} with import results.
   *
   * Options:
   * - {String} strategy: The selected sync strategy.
   *
   * @param  {KintoClient.Collection} client           Kinto client Collection instance.
   * @param  {SyncResultObject}       syncResultObject The sync result object.
   * @param  {Object}                 options
   * @return {Promise}
   */
  async pullChanges(client, syncResultObject, options = {}) {
    if (!syncResultObject.ok) {
      return syncResultObject;
    }

    const since = this.lastModified
      ? this.lastModified
      : await this.db.getLastModified();

    options = {
      strategy: Collection.strategy.MANUAL,
      lastModified: since,
      headers: {},
      ...options,
    };

    // Optionally ignore some records when pulling for changes.
    // (avoid redownloading our own changes on last step of #sync())
    let filters;
    if (options.exclude) {
      // Limit the list of excluded records to the first 50 records in order
      // to remain under de-facto URL size limit (~2000 chars).
      // http://stackoverflow.com/questions/417142/what-is-the-maximum-length-of-a-url-in-different-browsers/417184#417184
      const exclude_id = options.exclude.slice(0, 50).map(r => r.id).join(",");
      filters = { exclude_id };
    }
    // First fetch remote changes from the server
    const { data, last_modified } = await client.listRecords({
      // Since should be ETag (see https://github.com/Kinto/kinto.js/issues/356)
      since: options.lastModified ? `${options.lastModified}` : undefined,
      headers: options.headers,
      retry: options.retry,
      filters,
    });
    // last_modified is the ETag header value (string).
    // For retro-compatibility with first kinto.js versions
    // parse it to integer.
    const unquoted = last_modified ? parseInt(last_modified, 10) : undefined;

    // Check if server was flushed.
    // This is relevant for the Kinto demo server
    // (and thus for many new comers).
    const localSynced = options.lastModified;
    const serverChanged = unquoted > options.lastModified;
    const emptyCollection = data.length === 0;
    if (!options.exclude && localSynced && serverChanged && emptyCollection) {
      throw Error("Server has been flushed.");
    }

    syncResultObject.lastModified = unquoted;

    // Decode incoming changes.
    const decodedChanges = await Promise.all(
      data.map(change => {
        return this._decodeRecord("remote", change);
      })
    );
    // Hook receives decoded records.
    const payload = { lastModified: unquoted, changes: decodedChanges };
    const afterHooks = await this.applyHook("incoming-changes", payload);

    // No change, nothing to import.
    if (afterHooks.changes.length > 0) {
      // Reflect these changes locally
      await this.importChanges(
        syncResultObject,
        afterHooks.changes,
        options.strategy
      );
    }
    return syncResultObject;
  }

  applyHook(hookName, payload) {
    if (typeof this.hooks[hookName] == "undefined") {
      return Promise.resolve(payload);
    }
    return waterfall(
      this.hooks[hookName].map(hook => {
        return record => {
          const result = hook(payload, this);
          const resultThenable = result && typeof result.then === "function";
          const resultChanges = result && result.hasOwnProperty("changes");
          if (!(resultThenable || resultChanges)) {
            throw new Error(
              `Invalid return value for hook: ${JSON.stringify(
                result
              )} has no 'then()' or 'changes' properties`
            );
          }
          return result;
        };
      }),
      payload
    );
  }

  /**
   * Publish local changes to the remote server and updates the passed
   * {@link SyncResultObject} with publication results.
   *
   * @param  {KintoClient.Collection} client           Kinto client Collection instance.
   * @param  {SyncResultObject}       syncResultObject The sync result object.
   * @param  {Object}                 changes          The change object.
   * @param  {Array}                  changes.toDelete The list of records to delete.
   * @param  {Array}                  changes.toSync   The list of records to create/update.
   * @param  {Object}                 options          The options object.
   * @return {Promise}
   */
  async pushChanges(client, changes, syncResultObject, options = {}) {
    if (!syncResultObject.ok) {
      return syncResultObject;
    }
    const safe =
      !options.strategy || options.strategy !== Collection.CLIENT_WINS;
    const toDelete = changes.filter(r => r._status == "deleted");
    const toSync = changes.filter(r => r._status != "deleted");

    // Perform a batch request with every changes.
    const synced = await client.batch(
      batch => {
        toDelete.forEach(r => {
          // never published locally deleted records should not be pusblished
          if (r.last_modified) {
            batch.deleteRecord(r);
          }
        });
        toSync.forEach(r => {
          // Clean local fields (like _status) before sending to server.
          const published = this.cleanLocalFields(r);
          if (r._status === "created") {
            batch.createRecord(published);
          } else {
            batch.updateRecord(published);
          }
        });
      },
      {
        headers: options.headers,
        retry: options.retry,
        safe,
        aggregate: true,
      }
    );

    // Store outgoing errors into sync result object
    syncResultObject.add(
      "errors",
      synced.errors.map(e => ({ ...e, type: "outgoing" }))
    );

    // Store outgoing conflicts into sync result object
    const conflicts = [];
    for (const { type, local, remote } of synced.conflicts) {
      // Note: we ensure that local data are actually available, as they may
      // be missing in the case of a published deletion.
      const safeLocal = (local && local.data) || { id: remote.id };
      const realLocal = await this._decodeRecord("remote", safeLocal);
      // We can get "null" from the remote side if we got a conflict
      // and there is no remote version available; see kinto-http.js
      // batch.js:aggregate.
      const realRemote = remote && (await this._decodeRecord("remote", remote));
      const conflict = { type, local: realLocal, remote: realRemote };
      conflicts.push(conflict);
    }
    syncResultObject.add("conflicts", conflicts);

    // Records that must be deleted are either deletions that were pushed
    // to server (published) or deleted records that were never pushed (skipped).
    const missingRemotely = synced.skipped.map(r => ({ ...r, deleted: true }));

    // For created and updated records, the last_modified coming from server
    // will be stored locally.
    // Reflect publication results locally using the response from
    // the batch request.
    const published = synced.published.map(c => c.data);
    const toApplyLocally = published.concat(missingRemotely);

    // Apply the decode transformers, if any
    const decoded = await Promise.all(
      toApplyLocally.map(record => {
        return this._decodeRecord("remote", record);
      })
    );

    // We have to update the local records with the responses of the server
    // (eg. last_modified values etc.).
    if (decoded.length > 0 || conflicts.length > 0) {
      await this._applyPushedResults(
        syncResultObject,
        decoded,
        conflicts,
        options.strategy
      );
    }

    return syncResultObject;
  }

  /**
   * Return a copy of the specified record without the local fields.
   *
   * @param  {Object} record  A record with potential local fields.
   * @return {Object}
   */
  cleanLocalFields(record) {
    const localKeys = RECORD_FIELDS_TO_CLEAN.concat(this.localFields);
    return omitKeys(record, localKeys);
  }

  /**
   * Resolves a conflict, updating local record according to proposed
   * resolution — keeping remote record `last_modified` value as a reference for
   * further batch sending.
   *
   * @param  {Object} conflict   The conflict object.
   * @param  {Object} resolution The proposed record.
   * @return {Promise}
   */
  resolve(conflict, resolution) {
    return this.db.execute(transaction => {
      const updated = this._resolveRaw(conflict, resolution);
      transaction.update(updated);
      return { data: updated, permissions: {} };
    });
  }

  /**
   * @private
   */
  _resolveRaw(conflict, resolution) {
    const resolved = {
      ...resolution,
      // Ensure local record has the latest authoritative timestamp
      last_modified: conflict.remote && conflict.remote.last_modified,
    };
    // If the resolution object is strictly equal to the
    // remote record, then we can mark it as synced locally.
    // Otherwise, mark it as updated (so that the resolution is pushed).
    const synced = deepEqual(resolved, conflict.remote);
    return markStatus(resolved, synced ? "synced" : "updated");
  }

  /**
   * Synchronize remote and local data. The promise will resolve with a
   * {@link SyncResultObject}, though will reject:
   *
   * - if the server is currently backed off;
   * - if the server has been detected flushed.
   *
   * Options:
   * - {Object} headers: HTTP headers to attach to outgoing requests.
   * - {Number} retry: Number of retries when server fails to process the request (default: 1).
   * - {Collection.strategy} strategy: See {@link Collection.strategy}.
   * - {Boolean} ignoreBackoff: Force synchronization even if server is currently
   *   backed off.
   * - {String} bucket: The remove bucket id to use (default: null)
   * - {String} collection: The remove collection id to use (default: null)
   * - {String} remote The remote Kinto server endpoint to use (default: null).
   *
   * @param  {Object} options Options.
   * @return {Promise}
   * @throws {Error} If an invalid remote option is passed.
   */
  async sync(
    options = {
      strategy: Collection.strategy.MANUAL,
      headers: {},
      retry: 1,
      ignoreBackoff: false,
      bucket: null,
      collection: null,
      remote: null,
    }
  ) {
    options = {
      ...options,
      bucket: options.bucket || this.bucket,
      collection: options.collection || this.name,
    };

    const previousRemote = this.api.remote;
    if (options.remote) {
      // Note: setting the remote ensures it's valid, throws when invalid.
      this.api.remote = options.remote;
    }
    if (!options.ignoreBackoff && this.api.backoff > 0) {
      const seconds = Math.ceil(this.api.backoff / 1000);
      return Promise.reject(
        new Error(
          `Server is asking clients to back off; retry in ${seconds}s or use the ignoreBackoff option.`
        )
      );
    }

    const client = this.api
      .bucket(options.bucket)
      .collection(options.collection);

    const result = new SyncResultObject();
    try {
      // Fetch last changes from the server.
      await this.pullChanges(client, result, options);
      const { lastModified } = result;

      // Fetch local changes
      const toSync = await this.gatherLocalChanges();

      // Publish local changes and pull local resolutions
      await this.pushChanges(client, toSync, result, options);

      // Publish local resolution of push conflicts to server (on CLIENT_WINS)
      const resolvedUnsynced = result.resolved.filter(
        r => r._status !== "synced"
      );
      if (resolvedUnsynced.length > 0) {
        const resolvedEncoded = await Promise.all(
          resolvedUnsynced.map(resolution => {
            let record = resolution.accepted;
            if (record === null) {
              record = { id: resolution.id, _status: resolution._status };
            }
            return this._encodeRecord("remote", record);
          })
        );
        await this.pushChanges(client, resolvedEncoded, result, options);
      }
      // Perform a last pull to catch changes that occured after the last pull,
      // while local changes were pushed. Do not do it nothing was pushed.
      if (result.published.length > 0) {
        // Avoid redownloading our own changes during the last pull.
        const pullOpts = {
          ...options,
          lastModified,
          exclude: result.published,
        };
        await this.pullChanges(client, result, pullOpts);
      }

      // Don't persist lastModified value if any conflict or error occured
      if (result.ok) {
        // No conflict occured, persist collection's lastModified value
        this._lastModified = await this.db.saveLastModified(
          result.lastModified
        );
      }
    } catch (e) {
      this.events.emit("sync:error", { ...options, error: e });
      throw e;
    } finally {
      // Ensure API default remote is reverted if a custom one's been used
      this.api.remote = previousRemote;
    }
    this.events.emit("sync:success", { ...options, result });
    return result;
  }

  /**
   * Load a list of records already synced with the remote server.
   *
   * The local records which are unsynced or whose timestamp is either missing
   * or superior to those being loaded will be ignored.
   *
   * @param  {Array} records The previously exported list of records to load.
   * @return {Promise} with the effectively imported records.
   */
  async loadDump(records) {
    if (!Array.isArray(records)) {
      throw new Error("Records is not an array.");
    }

    for (const record of records) {
      if (!record.hasOwnProperty("id") || !this.idSchema.validate(record.id)) {
        throw new Error("Record has invalid ID: " + JSON.stringify(record));
      }

      if (!record.last_modified) {
        throw new Error(
          "Record has no last_modified value: " + JSON.stringify(record)
        );
      }
    }

    // Fetch all existing records from local database,
    // and skip those who are newer or not marked as synced.

    // XXX filter by status / ids in records

    const { data } = await this.list({}, { includeDeleted: true });
    const existingById = data.reduce((acc, record) => {
      acc[record.id] = record;
      return acc;
    }, {});

    const newRecords = records.filter(record => {
      const localRecord = existingById[record.id];
      const shouldKeep =
        // No local record with this id.
        localRecord === undefined ||
        // Or local record is synced
        (localRecord._status === "synced" &&
          // And was synced from server
          localRecord.last_modified !== undefined &&
          // And is older than imported one.
          record.last_modified > localRecord.last_modified);
      return shouldKeep;
    });

    return await this.db.loadDump(newRecords.map(markSynced));
  }
}

/**
 * A Collection-oriented wrapper for an adapter's transaction.
 *
 * This defines the high-level functions available on a collection.
 * The collection itself offers functions of the same name. These will
 * perform just one operation in its own transaction.
 */
export class CollectionTransaction {
  constructor(collection, adapterTransaction) {
    this.collection = collection;
    this.adapterTransaction = adapterTransaction;

    this._events = [];
  }

  _queueEvent(action, payload) {
    this._events.push({ action, payload });
  }

  /**
   * Emit queued events, to be called once every transaction operations have
   * been executed successfully.
   */
  emitEvents() {
    for (const { action, payload } of this._events) {
      this.collection.events.emit(action, payload);
    }
    if (this._events.length > 0) {
      const targets = this._events.map(({ action, payload }) => ({
        action,
        ...payload,
      }));
      this.collection.events.emit("change", { targets });
    }
    this._events = [];
  }

  /**
   * Retrieve a record by its id from the local database, or
   * undefined if none exists.
   *
   * This will also return virtually deleted records.
   *
   * @param  {String} id
   * @return {Object}
   */
  getAny(id) {
    const record = this.adapterTransaction.get(id);
    return { data: record, permissions: {} };
  }

  /**
   * Retrieve a record by its id from the local database.
   *
   * Options:
   * - {Boolean} includeDeleted: Include virtually deleted records.
   *
   * @param  {String} id
   * @param  {Object} options
   * @return {Object}
   */
  get(id, options = { includeDeleted: false }) {
    const res = this.getAny(id);
    if (
      !res.data ||
      (!options.includeDeleted && res.data._status === "deleted")
    ) {
      throw new Error(`Record with id=${id} not found.`);
    }

    return res;
  }

  /**
   * Deletes a record from the local database.
   *
   * Options:
   * - {Boolean} virtual: When set to `true`, doesn't actually delete the record,
   *   update its `_status` attribute to `deleted` instead (default: true)
   *
   * @param  {String} id       The record's Id.
   * @param  {Object} options  The options object.
   * @return {Object}
   */
  delete(id, options = { virtual: true }) {
    // Ensure the record actually exists.
    const existing = this.adapterTransaction.get(id);
    const alreadyDeleted = existing && existing._status == "deleted";
    if (!existing || (alreadyDeleted && options.virtual)) {
      throw new Error(`Record with id=${id} not found.`);
    }
    // Virtual updates status.
    if (options.virtual) {
      this.adapterTransaction.update(markDeleted(existing));
    } else {
      // Delete for real.
      this.adapterTransaction.delete(id);
    }
    this._queueEvent("delete", { data: existing });
    return { data: existing, permissions: {} };
  }

  /**
   * Deletes a record from the local database, if any exists.
   * Otherwise, do nothing.
   *
   * @param  {String} id       The record's Id.
   * @return {Object}
   */
  deleteAny(id) {
    const existing = this.adapterTransaction.get(id);
    if (existing) {
      this.adapterTransaction.update(markDeleted(existing));
      this._queueEvent("delete", { data: existing });
    }
    return { data: { id, ...existing }, deleted: !!existing, permissions: {} };
  }

  /**
   * Adds a record to the local database, asserting that none
   * already exist with this ID.
   *
   * @param  {Object} record, which must contain an ID
   * @return {Object}
   */
  create(record) {
    if (typeof record !== "object") {
      throw new Error("Record is not an object.");
    }
    if (!record.hasOwnProperty("id")) {
      throw new Error("Cannot create a record missing id");
    }
    if (!this.collection.idSchema.validate(record.id)) {
      throw new Error(`Invalid Id: ${record.id}`);
    }

    this.adapterTransaction.create(record);
    this._queueEvent("create", { data: record });
    return { data: record, permissions: {} };
  }

  /**
   * Updates a record from the local database.
   *
   * Options:
   * - {Boolean} synced: Sets record status to "synced" (default: false)
   * - {Boolean} patch:  Extends the existing record instead of overwriting it
   *   (default: false)
   *
   * @param  {Object} record
   * @param  {Object} options
   * @return {Object}
   */
  update(record, options = { synced: false, patch: false }) {
    if (typeof record !== "object") {
      throw new Error("Record is not an object.");
    }
    if (!record.hasOwnProperty("id")) {
      throw new Error("Cannot update a record missing id.");
    }
    if (!this.collection.idSchema.validate(record.id)) {
      throw new Error(`Invalid Id: ${record.id}`);
    }

    const oldRecord = this.adapterTransaction.get(record.id);
    if (!oldRecord) {
      throw new Error(`Record with id=${record.id} not found.`);
    }
    const newRecord = options.patch ? { ...oldRecord, ...record } : record;
    const updated = this._updateRaw(oldRecord, newRecord, options);
    this.adapterTransaction.update(updated);
    this._queueEvent("update", { data: updated, oldRecord });
    return { data: updated, oldRecord, permissions: {} };
  }

  /**
   * Lower-level primitive for updating a record while respecting
   * _status and last_modified.
   *
   * @param  {Object} oldRecord: the record retrieved from the DB
   * @param  {Object} newRecord: the record to replace it with
   * @return {Object}
   */
  _updateRaw(oldRecord, newRecord, { synced = false } = {}) {
    const updated = { ...newRecord };
    // Make sure to never loose the existing timestamp.
    if (oldRecord && oldRecord.last_modified && !updated.last_modified) {
      updated.last_modified = oldRecord.last_modified;
    }
    // If only local fields have changed, then keep record as synced.
    // If status is created, keep record as created.
    // If status is deleted, mark as updated.
    const isIdentical =
      oldRecord && recordsEqual(oldRecord, updated, this.localFields);
    const keepSynced = isIdentical && oldRecord._status == "synced";
    const neverSynced =
      !oldRecord || (oldRecord && oldRecord._status == "created");
    const newStatus =
      keepSynced || synced ? "synced" : neverSynced ? "created" : "updated";
    return markStatus(updated, newStatus);
  }

  /**
   * Upsert a record into the local database.
   *
   * This record must have an ID.
   *
   * If a record with this ID already exists, it will be replaced.
   * Otherwise, this record will be inserted.
   *
   * @param  {Object} record
   * @return {Object}
   */
  upsert(record) {
    if (typeof record !== "object") {
      throw new Error("Record is not an object.");
    }
    if (!record.hasOwnProperty("id")) {
      throw new Error("Cannot update a record missing id.");
    }
    if (!this.collection.idSchema.validate(record.id)) {
      throw new Error(`Invalid Id: ${record.id}`);
    }
    let oldRecord = this.adapterTransaction.get(record.id);
    const updated = this._updateRaw(oldRecord, record);
    this.adapterTransaction.update(updated);
    // Don't return deleted records -- pretend they are gone
    if (oldRecord && oldRecord._status == "deleted") {
      oldRecord = undefined;
    }
    if (oldRecord) {
      this._queueEvent("update", { data: updated, oldRecord });
    } else {
      this._queueEvent("create", { data: updated });
    }
    return { data: updated, oldRecord, permissions: {} };
  }
}<|MERGE_RESOLUTION|>--- conflicted
+++ resolved
@@ -490,16 +490,10 @@
     }
     const newRecord = {
       ...record,
-<<<<<<< HEAD
-      id: options.synced || options.useRecordId
-        ? record.id
-        : this.idSchema.generate(record),
-=======
       id:
         options.synced || options.useRecordId
           ? record.id
-          : this.idSchema.generate(),
->>>>>>> e4f374a6
+          : this.idSchema.generate(record),
       _status: options.synced ? "synced" : "created",
     };
     if (!this.idSchema.validate(newRecord.id)) {
