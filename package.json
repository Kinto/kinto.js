--- conflicted
+++ resolved
@@ -122,13 +122,8 @@
     "chai-as-promised": "^7.0.0",
     "co-task": "^1.0.0",
     "coveralls": "^2.11.15",
-<<<<<<< HEAD
-    "esdoc": "^0.5.2",
+    "esdoc": "^1.0.1",
     "esdoc-importpath-plugin": "1.0.0",
-=======
-    "esdoc": "^1.0.1",
-    "esdoc-importpath-plugin": "0.1.4",
->>>>>>> 9cc42c25
     "eslint": "4.2.0",
     "estraverse-fb": "^1.3.1",
     "fake-indexeddb": "2.0.3",
