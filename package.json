--- conflicted
+++ resolved
@@ -128,13 +128,8 @@
     "babel-loader": "^6.2.1",
     "babel-plugin-transform-es2015-modules-commonjs": "^6.18.0",
     "babel-plugin-transform-object-rest-spread": "^6.20.1",
-<<<<<<< HEAD
-    "babel-plugin-transform-runtime": "^6.15.0",
+    "babel-plugin-transform-runtime": "^6.22.0",
     "babel-preset-es2015": "^6.22.0",
-=======
-    "babel-plugin-transform-runtime": "^6.22.0",
-    "babel-preset-es2015": "^6.18.0",
->>>>>>> 873b2f4c
     "babelify": "^7.2.0",
     "browserify": "^13.1.1",
     "chai": "^3.4.1",
