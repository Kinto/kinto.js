{
  "name": "kinto",
  "version": "13.0.0",
  "description": "An Offline-First JavaScript client for Kinto.",
  "main": "lib/cjs-es5/index.js",
  "module": "lib/esm/index.js",
  "unpkg": "dist/kinto.min.js",
  "scripts": {
    "build": "npm run build:es && npm run build:cjs-es5",
    "build:es": "tsc -p .",
    "build:cjs-es5": "tsc -p . --outDir lib/cjs-es5 --module commonjs --target es5",
    "build:test-browser": "rollup --environment BROWSER_TESTING -c",
    "build-demo": "npm run dist && shx cp dist/kinto.min.js demo/kinto.min.js && shx cp dist/kinto.min.js.map demo/kinto.min.js.map",
    "compute-sri": "version=$(npm view kinto version); printf \"| Filename %-14s | Hash %-66s |\\n\" \"\" \"(for version $version)\"; printf \"|-------------------------|-------------------------------------------------------------------------|\\n\"; cd dist; for file in kinto*.js; do printf \"| %-23s | %-71s |\\n\" ${file} $(echo -n 'sha384-' && curl --silent https://unpkg.com/kinto@$version/dist/${file} | openssl dgst -sha384 -binary | openssl enc -base64); done",
    "cs-check": "prettier -l \"{src,test,bin}/**/*.{js,ts}\"",
    "cs-format": "prettier \"{src,test,bin}/**/*.{js,ts}\" --write",
    "demo": "npm run build-demo && http-server demo",
    "dist": "cross-env NODE_ENV=production rollup -c && npm run dist:fx",
    "dist:dev": "rollup -c && npm run dist:fx",
    "dist:fx": "ts-node --skip-project bin/dist-fx.ts",
    "lint": "eslint \"src/**/*.{js,ts}\" \"test/**/*.{js,ts}\"",
    "publish-demo": "npm run dist-prod && cp dist/kinto.js demo/kinto.js && gh-pages -d demo",
    "publish-to-npm": "npm run dist && npm run build && npm publish",
    "report-coverage": "npm run test-cover && ./node_modules/coveralls/bin/coveralls.js < ./coverage/lcov.info",
    "test": "npm run test-nocover",
    "test-cover": "intern",
    "test-cover-html": "intern reporters=htmlcoverage && open-cli coverage/index.html",
    "test-nocover": "intern coverage=false",
    "test:chrome": "npm run build:test-browser && intern config=@chrome coverage=false",
    "test:firefox": "npm run build:test-browser && intern config=@firefox coverage=false"
  },
  "repository": {
    "type": "git",
    "url": "https://github.com/Kinto/kinto.js.git"
  },
  "keywords": [
    "offline",
    "sync",
    "api",
    "rest",
    "kinto",
    "indexeddb"
  ],
  "author": "Mozilla <contact@mozilla.com>",
  "contributors": [
    {
      "name": "Michiel B. de Jong",
      "url": "https://michielbdejong.com/"
    },
    {
      "name": "Nicolas Perriault",
      "url": "https://nicolas.perriault.net/"
    },
    {
      "name": "Mathieu Leplatre",
      "url": "http://mathieu-leplatre.info/"
    },
    {
      "name": "Mark Goodwin",
      "url": "https://www.computerist.org/"
    },
    {
      "name": "Ethan Glasser-Camp",
      "url": "http://betacantrips.com/"
    },
    {
      "name": "Alexis Metaireau",
      "url": "https://blog.notmyidea.org"
    },
    {
      "name": "Remy Hubscher",
      "url": "http://natim.ionyse.com"
    },
    {
      "name": "Masataka Takeuchi",
      "url": "https://github.com/happy-tanuki"
    },
    {
      "name": "Peter deHaan",
      "url": "https://about.me/peterdehaan"
    },
    {
      "name": "Quentin Roy",
      "url": "http://quentinroy.fr"
    },
    {
      "name": "Fernando Jiménez Moreno",
      "url": "http://ferjm.github.io"
    },
    {
      "name": "Lavish Aggarwal",
      "url": "http://lavishaggarwal.com/"
    },
    {
      "name": "Mark Striemer ",
      "url": "https://github.com/mstriemer"
    },
    {
      "name": "Ipsha Bhidonia",
      "url": "https://ipsha218.wordpress.com/"
    },
    {
      "name": "Mathieu Agopian",
      "url": "https://github.com/magopian"
    },
    {
      "name": "Eric Le Lay",
      "url": "https://github.com/elelay"
    },
    {
      "name": "markellisdev",
      "url": "https://github.com/markellisdev"
    },
    {
      "name": "zakaluka",
      "url": "https://github.com/zakaluka"
    },
    {
      "name": "François de Metz",
      "url": "https://github.com/francois2metz"
    },
    {
      "name": "Amr Gawish",
      "url": "https://github.com/agawish"
    }
  ],
  "license": "Apache-2.0",
  "bugs": {
    "url": "https://github.com/Kinto/kinto.js/issues"
  },
  "config": {
    "ISTANBUL_OPTS": "--report lcovonly --root ./src"
  },
  "homepage": "https://github.com/Kinto/kinto.js",
  "engines": {
    "node": ">=10"
  },
  "dependencies": {
    "btoa": "^1.1.2",
    "kinto-http": "^5.0.0-alpha.3",
    "uuid": "^7.0.0"
  },
  "devDependencies": {
    "@rollup/plugin-multi-entry": "^3.0.0",
    "@rollup/plugin-replace": "^2.3.2",
    "@types/btoa": "^1.2.3",
<<<<<<< HEAD
    "@types/node-fetch": "^2.5.6",
=======
    "@types/chai": "^4.2.7",
    "@types/chai-as-promised": "^7.1.2",
    "@types/mocha": "^7.0.2",
>>>>>>> 4b990a70
    "@types/shelljs": "^0.8.6",
    "@types/sinon": "^9.0.0",
    "@types/uuid": "^7.0.2",
    "@typescript-eslint/eslint-plugin": "^2.2.0",
    "@typescript-eslint/parser": "^2.2.0",
    "atob": "^2.1.2",
    "co-task": "^1.0.0",
    "coveralls": "^3.0.0",
    "cross-env": "^7.0.0",
    "esdoc": "^1.0.1",
    "esdoc-accessor-plugin": "^1.0.0",
    "esdoc-ecmascript-proposal-plugin": "^1.0.0",
    "esdoc-importpath-plugin": "^1.0.2",
    "esdoc-integrate-test-plugin": "^1.0.0",
    "esdoc-publish-html-plugin": "^1.1.2",
    "esdoc-type-inference-plugin": "^1.0.2",
    "esdoc-undocumented-identifier-plugin": "^1.0.0",
    "esdoc-unexported-identifier-plugin": "^1.0.0",
    "eslint": "^6.1.0",
    "eslint-config-prettier": "^6.0.0",
    "estraverse-fb": "^1.3.1",
    "fake-indexeddb": "3.0.0",
    "form-data": "^3.0.0",
    "gh-pages": "^2.0.0",
    "http-server": "^0.12.0",
    "intern": "^4.8.4",
    "kinto-node-test-server": "^2.0.0",
    "node-fetch": "^2.6.0",
    "nyc": "^15.0.0",
    "open-cli": "^6.0.1",
    "prettier": "^2.0.5",
    "rollup": "^2.0.3",
    "rollup-plugin-commonjs": "^10.0.2",
    "rollup-plugin-node-builtins": "^2.1.2",
    "rollup-plugin-node-resolve": "^5.2.0",
    "rollup-plugin-terser": "^5.1.1",
    "rollup-plugin-typescript": "^1.0.1",
    "shelljs": "^0.8.3",
    "shx": "^0.3.2",
    "sinon": "^9.0.0",
    "source-map-support": "^0.5.13",
    "ts-node": "^8.3.0",
    "tslib": "^1.10.0",
    "typescript": "^3.5.3",
    "uglifyify": "^5.0.0"
  }
}<|MERGE_RESOLUTION|>--- conflicted
+++ resolved
@@ -144,13 +144,7 @@
     "@rollup/plugin-multi-entry": "^3.0.0",
     "@rollup/plugin-replace": "^2.3.2",
     "@types/btoa": "^1.2.3",
-<<<<<<< HEAD
     "@types/node-fetch": "^2.5.6",
-=======
-    "@types/chai": "^4.2.7",
-    "@types/chai-as-promised": "^7.1.2",
-    "@types/mocha": "^7.0.2",
->>>>>>> 4b990a70
     "@types/shelljs": "^0.8.6",
     "@types/sinon": "^9.0.0",
     "@types/uuid": "^7.0.2",
