--- conflicted
+++ resolved
@@ -126,11 +126,7 @@
     "babel-preset-es2015": "^6.22.0",
     "babelify": "^7.2.0",
     "browserify": "^14.0.0",
-<<<<<<< HEAD
     "chai": "^4.0.1",
-=======
-    "chai": "^3.4.1",
->>>>>>> e99e14fc
     "chai-as-promised": "^7.0.0",
     "co-task": "^1.0.0",
     "coveralls": "^2.11.15",
