{
  "name": "kinto",
  "version": "9.0.2",
  "description": "An Offline-First JavaScript client for Kinto.",
  "main": "lib/index.js",
  "scripts": {
    "build": "babel -d lib/ src/",
    "build-demo": "mkdir -p dist && npm run dist-prod && cp dist/kinto.min.js demo/kinto.js",
    "compute-sri": "version=$(npm view kinto version); printf \"| Filename %-14s | Hash %-66s |\\n\" \"\" \"(for version $version)\"; printf \"|-------------------------|-------------------------------------------------------------------------|\\n\"; cd dist; for file in kinto*.js; do printf \"| %-23s | %-71s |\\n\" ${file} $(echo -n 'sha384-' && curl --silent https://unpkg.com/kinto@$version/dist/${file} | openssl dgst -sha384 -binary | openssl enc -base64); done",
    "cs-check": "prettier -l $npm_package_prettierOptions '{src,test}/**/*.js'",
    "cs-format": "prettier $npm_package_prettierOptions '{src,test}/**/*.js' --write",
    "demo": "npm run build-demo && http-server demo",
    "dist": "mkdir -p dist && rm -f dist/*.* && npm run dist-dev && npm run dist-prod && npm run dist-noshim && npm run dist-fx",
    "dist-dev": "BABEL_ENV=default browserify --ignore process -s Kinto -d -e src/index.js -o dist/kinto.js -t [ babelify --sourceMapRelative . ]",
    "dist-noshim": "BABEL_ENV=noshim browserify --ignore process -s Kinto --ignore isomorphic-fetch --ignore babel-polyfill -e src/index.js -o dist/kinto.noshim.js -t [ babelify --sourceMapRelative . ]",
    "dist-prod": "BABEL_ENV=default browserify --ignore process -s Kinto -g uglifyify -e src/index.js -o dist/kinto.min.js -t [ babelify --sourceMapRelative . ]",
    "dist-fx": "BABEL_ENV=firefox browserify -s Kinto --bare --ignore uuid --ignore kinto-http --ignore isomorphic-fetch -e fx-src/index.js -o temp.jsm -t [ babelify --sourceMapRelative . ] && mkdir -p dist && cp fx-src/jsm_prefix.js dist/moz-kinto-offline-client.js && echo \"\n/*\n * Version $npm_package_version - $(git rev-parse --short HEAD)\n */\n\" >> dist/moz-kinto-offline-client.js && cat temp.jsm >> dist/moz-kinto-offline-client.js && rm temp.jsm",
    "lint": "eslint src test",
    "publish-demo": "npm run dist-prod && cp dist/kinto.js demo/kinto.js && gh-pages -d demo",
    "publish-to-npm": "npm run dist && npm run build && npm publish",
    "report-coverage": "npm run test-cover && ./node_modules/coveralls/bin/coveralls.js < ./coverage/lcov.info",
    "tdd": "babel-node node_modules/.bin/_mocha --watch --require ./test/_setup.js 'test/**/*_test.js'",
    "test": "npm run lint && npm run test-nocover",
    "test-cover": "babel-node node_modules/.bin/babel-istanbul cover --report text $npm_package_config_ISTANBUL_OPTS node_modules/.bin/_mocha -- --require ./test/_setup.js 'test/**/*_test.js'",
    "test-cover-html": "babel-node node_modules/.bin/babel-istanbul cover --report html $npm_package_config_ISTANBUL_OPTS node_modules/.bin/_mocha -- --require ./test/_setup.js 'test/**/*_test.js' && echo 'Coverage report generated in coverage/index.html'",
    "test-nocover": "babel-node node_modules/.bin/_mocha --require ./test/_setup.js 'test/**/*_test.js'"
  },
  "prettierOptions": "--trailing-comma es5 --semi",
  "repository": {
    "type": "git",
    "url": "https://github.com/Kinto/kinto.js.git"
  },
  "keywords": [
    "offline",
    "sync",
    "api",
    "rest",
    "kinto",
    "indexeddb"
  ],
  "author": "Mozilla <contact@mozilla.com>",
  "contributors": [{
    "name": "Michiel B. de Jong",
    "url": "https://michielbdejong.com/"
  }, {
    "name": "Nicolas Perriault",
    "url": "https://nicolas.perriault.net/"
  }, {
    "name": "Mathieu Leplatre",
    "url": "http://mathieu-leplatre.info/"
  }, {
    "name": "Mark Goodwin",
    "url": "https://www.computerist.org/"
  }, {
    "name": "Ethan Glasser-Camp",
    "url": "http://betacantrips.com/"
  }, {
    "name": "Alexis Metaireau",
    "url": "https://blog.notmyidea.org"
  }, {
    "name": "Remy Hubscher",
    "url": "http://natim.ionyse.com"
  }, {
    "name": "Masataka Takeuchi",
    "url": "https://github.com/happy-tanuki"
  }, {
    "name": "Peter deHaan",
    "url": "https://about.me/peterdehaan"
  }, {
    "name": "Quentin Roy",
    "url": "http://quentinroy.fr"
  }, {
    "name": "Fernando Jiménez Moreno",
    "url": "http://ferjm.github.io"
  }, {
    "name": "Lavish Aggarwal",
    "url": "http://lavishaggarwal.com/"
  }, {
    "name": "Mark Striemer ",
    "url": "https://github.com/mstriemer"
  }, {
    "name": "Ipsha Bhidonia",
    "url": "https://ipsha218.wordpress.com/"
  }, {
    "name": "Mathieu Agopian",
    "url": "https://github.com/magopian"
  }, {
    "name": "Eric Le Lay",
    "url": "https://github.com/elelay"
  }],
  "license": "Apache-2.0",
  "bugs": {
    "url": "https://github.com/Kinto/kinto.js/issues"
  },
  "config": {
    "ISTANBUL_OPTS": "--report lcovonly --root ./src"
  },
  "homepage": "https://github.com/Kinto/kinto.js",
  "engines": {
    "node": ">=6"
  },
  "dependencies": {
    "babel-plugin-transform-async-to-generator": "^6.22.0",
    "babel-polyfill": "^6.22.0",
    "btoa": "^1.1.2",
    "kinto-http": ">=4.3.3",
    "uuid": "^3.0.0"
  },
  "devDependencies": {
    "babel-cli": "^6.22.2",
    "babel-core": "^6.22.1",
    "babel-eslint": "^7.2.2",
    "babel-istanbul": "^0.12.2",
    "babel-loader": "^7.0.0",
    "babel-plugin-transform-es2015-modules-commonjs": "^6.22.0",
    "babel-plugin-transform-object-rest-spread": "^6.22.0",
    "babel-plugin-transform-runtime": "^6.22.0",
    "babel-preset-es2015": "^6.22.0",
    "babelify": "^7.2.0",
    "browserify": "^14.0.0",
    "chai": "^4.0.1",
    "chai-as-promised": "^7.0.0",
    "co-task": "^1.0.0",
    "coveralls": "^2.11.15",
<<<<<<< HEAD
    "esdoc": "^0.5.2",
    "esdoc-importpath-plugin": "0.1.4",
    "eslint": "4.3.0",
=======
    "esdoc": "^1.0.1",
    "esdoc-importpath-plugin": "1.0.0",
    "eslint": "4.2.0",
>>>>>>> dfa86ca4
    "estraverse-fb": "^1.3.1",
    "fake-indexeddb": "2.0.3",
    "gh-pages": "^1.0.0",
    "http-server": "^0.10.0",
    "kinto-node-test-server": "^1.0.0",
    "mocha": "^3.2.0",
    "prettier": "^1.5.1",
    "sinon": "^2.3.2",
    "uglifyify": "^4.0.1"
  }
}<|MERGE_RESOLUTION|>--- conflicted
+++ resolved
@@ -122,15 +122,9 @@
     "chai-as-promised": "^7.0.0",
     "co-task": "^1.0.0",
     "coveralls": "^2.11.15",
-<<<<<<< HEAD
-    "esdoc": "^0.5.2",
-    "esdoc-importpath-plugin": "0.1.4",
-    "eslint": "4.3.0",
-=======
     "esdoc": "^1.0.1",
     "esdoc-importpath-plugin": "1.0.0",
-    "eslint": "4.2.0",
->>>>>>> dfa86ca4
+    "eslint": "4.3.0",
     "estraverse-fb": "^1.3.1",
     "fake-indexeddb": "2.0.3",
     "gh-pages": "^1.0.0",
