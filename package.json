--- conflicted
+++ resolved
@@ -131,13 +131,8 @@
     "co-task": "^1.0.0",
     "coveralls": "^2.11.15",
     "esdoc": "^0.5.2",
-<<<<<<< HEAD
-    "esdoc-importpath-plugin": "0.1.3",
+    "esdoc-importpath-plugin": "0.1.4",
     "eslint": "4.1.0",
-=======
-    "esdoc-importpath-plugin": "0.1.4",
-    "eslint": "3.19.0",
->>>>>>> 9fe51297
     "estraverse-fb": "^1.3.1",
     "fake-indexeddb": "2.0.3",
     "gh-pages": "^1.0.0",
