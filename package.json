--- conflicted
+++ resolved
@@ -7,14 +7,9 @@
     "build": "babel -d lib/ src/",
     "demo": "npm run dist && http-server demo",
     "dist": "npm run dist-dev && npm run dist-prod",
-<<<<<<< HEAD
-    "dist-dev": "browserify -s Kinto -d -e src/index.js -o demo/kinto.dev.js -t [ babelify --sourceMapRelative . ]",
-    "dist-prod": "browserify -s Kinto -g uglifyify -e src/index.js -o demo/kinto.min.js -t [ babelify --sourceMapRelative . ]",
+    "dist-dev": "browserify -s Kinto -d -e src/index.js -o demo/kinto-$npm_package_version.dev.js -t [ babelify --sourceMapRelative . ]",
+    "dist-prod": "browserify -s Kinto -g uglifyify -e src/index.js -o demo/kinto-$npm_package_version.min.js -t [ babelify --sourceMapRelative . ]",
     "dist-fx": "browserify -s loadKinto -e fx-src/index.js -o temp.jsm -t [ babelify --blacklist regenerator,es6.arrowFunctions ] && mkdir -p dist && cp fx-src/jsm_prefix.js dist/moz-kinto-client.js && cat temp.jsm >> dist/moz-kinto-client.js && rm temp.jsm",
-=======
-    "dist-dev": "browserify -s Kinto -d -e src/index.js -o demo/kinto-$npm_package_version.dev.js",
-    "dist-prod": "browserify -s Kinto -g uglifyify -e src/index.js -o demo/kinto-$npm_package_version.min.js",
->>>>>>> 15b78285
     "publish-demo": "npm run dist && gh-pages -d demo",
     "publish-package": "npm run build && npm publish",
     "report-coverage": "npm run test-cover && ./node_modules/coveralls/bin/coveralls.js < ./coverage/lcov.info",
